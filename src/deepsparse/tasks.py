--- conflicted
+++ resolved
@@ -81,12 +81,9 @@
             "text_classification",
             "token_classification",
             "zero_shot_text_classification",
-<<<<<<< HEAD
             "embedding_extraction",
             "masking"
-=======
             "transformers_embedding_extraction",
->>>>>>> b07f7ad5
         ],
     )(
         question_answering=AliasedTask("question_answering", ["qa"]),
@@ -95,15 +92,12 @@
         ),
         token_classification=AliasedTask("token_classification", ["ner"]),
         zero_shot_text_classification=AliasedTask("zero_shot_text_classification", []),
-<<<<<<< HEAD
         embedding_extraction=AliasedTask("embedding_extraction", []),
         masking=AliasedTask("masking", ["fill-in-the-blank"]),
 
-=======
         transformers_embedding_extraction=AliasedTask(
             "transformers_embedding_extraction", []
         ),
->>>>>>> b07f7ad5
     )
 
     image_classification = namedtuple("image_classification", ["image_classification"])(
